# See https://help.github.com/articles/ignoring-files/ for more about ignoring files.

# dependencies
/node_modules
/.pnp
.pnp.*
.yarn/*
!.yarn/patches
!.yarn/plugins
!.yarn/releases
!.yarn/versions

# testing
/coverage

# next.js
/.next/
/out/

# production
/build

# misc
.DS_Store
*.pem

# debug
npm-debug.log*
yarn-debug.log*
yarn-error.log*
.pnpm-debug.log*

# env files (can opt-in for committing if needed)
.env*

# vercel
.vercel

# typescript
*.tsbuildinfo
next-env.d.ts

# clerk configuration (can include secrets)
/.clerk/
VERCEL_ENV_SETUP.md
<<<<<<< HEAD

# Python virtual environment
/venv/
*.pyc
__pycache__/
=======
chromadb.log
chromadb_server.py
chromadb_data/
>>>>>>> 7733c7ad
<|MERGE_RESOLUTION|>--- conflicted
+++ resolved
@@ -43,14 +43,13 @@
 # clerk configuration (can include secrets)
 /.clerk/
 VERCEL_ENV_SETUP.md
-<<<<<<< HEAD
 
 # Python virtual environment
 /venv/
 *.pyc
 __pycache__/
-=======
+
+# ChromaDB
 chromadb.log
 chromadb_server.py
-chromadb_data/
->>>>>>> 7733c7ad
+chromadb_data/